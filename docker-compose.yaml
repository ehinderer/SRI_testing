--- conflicted
+++ resolved
@@ -14,17 +14,19 @@
     - results:/code/tests/onehop/results
 
   dashboard:
-    build: "./dashboard"
+    build: ./dashboard
     ports:
-<<<<<<< HEAD
-    - "8080:8080"
-=======
+    - "8080:80"
+
+  mongo:
+    image: mongo
+    restart: always
+    ports:
       - 27017:27017
     environment:
       # TODO: parameterized better Mongodb configuration / secrets
       MONGO_INITDB_ROOT_USERNAME: root
       MONGO_INITDB_ROOT_PASSWORD: example
->>>>>>> 39473b61
 
 volumes:
   results: