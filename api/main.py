"""
FastAPI web service wrapper for SRI Testing harness
(i.e. for reports to a Translator Runtime Status Dashboard)
"""
from typing import Optional, Dict, List, Generator, Union

from os.path import dirname, abspath

from pydantic import BaseModel

import uvicorn

import logging

from fastapi import FastAPI
from fastapi.responses import FileResponse, StreamingResponse, JSONResponse
from fastapi.middleware.cors import CORSMiddleware

from reasoner_validator.util import (
    latest,
    SemVer,
    SemVerError,
    SemVerUnderspecified
)

from translator.sri.testing.onehops_test_runner import (
    OneHopTestHarness,
    DEFAULT_WORKER_TIMEOUT
)

app = FastAPI()

origins = [
<<<<<<< HEAD
    "http://localhost:8080",
    "http://localhost:8090",
    "http://localhost",
=======
    "http://localhost",
    "http://localhost:80",
    "http://localhost:8080"
>>>>>>> 2fce7e98
]
app.add_middleware(
    CORSMiddleware,
    allow_origins=origins,
    allow_credentials=True,
    allow_methods=["*"],
    allow_headers=["*"],
)

favicon_path = f"{abspath(dirname(__file__))}/img/favicon.ico"


@app.get('/favicon.ico', include_in_schema=False)
async def favicon():
    return FileResponse(favicon_path)


###########################################################
# We don't instantiate the full TRAPI models here but
# just use an open-ended dictionary which should have
# query_graph, knowledge_graph and results JSON tag-values
###########################################################
class TestRunParameters(BaseModel):

    # TODO: we ignore the other SRI Testing parameters
    #       for the initial design of the web service
    #
    # # Which Test to Run?
    # teststyle: Optional[str] = "all"
    #
    # # Only use first edge from each KP file
    # one: bool = False
    #
    # # 'REGISTRY', directory or file from which to retrieve triples.
    # # (Default: 'REGISTRY', which triggers the use of metadata, in KP entries
    # # from the Translator SmartAPI Registry, to configure the tests).
    # triple_source: Optional[str] = 'REGISTRY'
    #
    # # 'REGISTRY', directory or file from which to retrieve ARA Config.
    # # (Default: 'REGISTRY', which triggers the use of metadata, in ARA entries
    # # from the Translator SmartAPI Registry, to configure the tests).
    # ara_source: Optional[str] = 'REGISTRY'

    # Optional TRAPI version override override against which
    # SRI Testing will be applied to Translator KPs and ARA's.
    # This version will override Translator SmartAPI Registry
    # KP or ARA entry specified 'x-trapi' metadata tag value
    # specified TRAPI version (Default: None).
    trapi_version: Optional[str] = None

    # optional Biolink Model version override against which
    # SRI Testing will be applied to Translator KPs and ARA's.
    # This version will override Translator SmartAPI Registry
    # KP entry specified 'x-translator' metadata tag value
    # specified Biolink Model version (Default: None)..
    biolink_version: Optional[str] = None

    # Worker Process data access timeout; defaults to DEFAULT_WORKER_TIMEOUT
    # which implies caller blocking until the data is available
    timeout: Optional[int] = DEFAULT_WORKER_TIMEOUT

    # Python Logger activation handed to Pytest
    # CLI argument '--log-cli-level', for debugging
    log: Optional[str] = None


class TestRunSession(BaseModel):

    test_run_id: str

    # TODO: user specified TRAPI version...
    #       we should somehow try to report the
    #       actual version used by the system
    # "trapi_version": trapi_version,

    # TODO: user specified Biolink Model version...
    #       we should somehow try to report the
    #       actual version used by the system
    # "biolink_version": biolink_version

    errors: Optional[List[str]] = None


def _is_valid_version(version_string: str):
    try:
        SemVer.from_string(version_string)
    except SemVerUnderspecified:
        # it's ok that it's underspecified?
        pass
    except SemVerError:
        return False

    return True


@app.post(
    "/run_tests",
    tags=['run'],
    response_model=TestRunSession,
    summary="Initiate an SRI Testing Run"
)
async def run_tests(test_parameters: Optional[TestRunParameters] = None) -> TestRunSession:
    """
    Initiate an SRI Testing Run with TestRunParameters:

    - **trapi_version**: Optional[str]
    - **biolink_version**: Optional[str]
    - **timeout**: Optional[int]
    - **log**: Optional[str]
    \f
    :param test_parameters:
    :return: TestRunSession (just 'test_run_id' for now)
    """

    trapi_version: Optional[str] = None
    biolink_version: Optional[str] = None
    log: Optional[str] = None
    timeout: int = DEFAULT_WORKER_TIMEOUT

    errors: List[str] = list()
    if test_parameters:

        if test_parameters.trapi_version:
            trapi_version = test_parameters.trapi_version
            if not _is_valid_version(trapi_version):
                errors.append(f"'trapi_version' parameter '{trapi_version}' is not a valid SemVer string!")
            else:
                trapi_version = latest.get(test_parameters.trapi_version)

        if test_parameters.biolink_version:
            biolink_version = test_parameters.biolink_version
            if not _is_valid_version(biolink_version):
                errors.append(f"'biolink_version' parameter '{biolink_version}' is not a valid SemVer string!")

        if test_parameters.log:
            log = test_parameters.log
            try:
                logging.getLogger().setLevel(log)
            except (ValueError, TypeError):
                errors.append(f"'log' parameter '{log}' is not a valid Logging level!")

        timeout = test_parameters.timeout if test_parameters.timeout else DEFAULT_WORKER_TIMEOUT

    if errors:
        return TestRunSession(test_run_id="Invalid Parameters - test run not started...", errors=errors)

    # Constructor initializes a fresh
    # test run with a new identifier
    test_harness = OneHopTestHarness()

    test_harness.run(
        trapi_version=trapi_version,
        biolink_version=biolink_version,
        log=log,
        timeout=timeout
    )

    return TestRunSession(test_run_id=test_harness.get_test_run_id())


class TestRunStatus(BaseModel):
    test_run_id: str
    percent_complete: int


@app.get(
    "/status",
    tags=['report'],
    response_model=TestRunStatus,
    summary="Retrieve the summary of a specified SRI Testing run."
)
async def get_status(test_run_id: str) -> TestRunStatus:
    """
    Returns the percentage completion status of the current OneHopTestHarness test run.

    \f
    :param test_run_id: test_run_id: test run identifier (as returned by /run_tests endpoint).

    :return: TestRunStatus, with fields 'test_run_id' and 'percent_complete', the latter being
                             an integer 0..100 indicating the percentage completion of the test run.
    """

    percent_complete: int = OneHopTestHarness(test_run_id=test_run_id).get_status()

    return TestRunStatus(test_run_id=test_run_id, percent_complete=percent_complete)


class TestRunList(BaseModel):
    test_runs: List[str]


@app.get(
    "/test_runs",
    tags=['report'],
    response_model=TestRunList,
    summary="Retrieve the list of completed test runs."
)
async def get_test_run_list() -> TestRunList:
    """
    Returns the catalog of completed OneHopTestHarness test runs.

    \f
    :return: TestRunList, list of timestamp identifiers of completed OneHopTestHarness test runs.
    """
    test_runs: List[str] = OneHopTestHarness.get_completed_test_runs()

    return TestRunList(test_runs=test_runs)


class Message(BaseModel):
    message: str


class TestRunSummary(BaseModel):
    test_run_id: str
    summary: Dict


@app.get(
    "/index",
    tags=['report'],
    response_model=TestRunSummary,
    summary="Retrieve the index - KP and ARA resource tags - of a completed specified OneHopTestHarness test run.",
    responses={404: {"model": Message}}
)
async def get_index(test_run_id: str) -> Union[TestRunSummary, JSONResponse]:
    """
    Returns a JSON index  - KP and ARA resource tags - for a completed OneHopTestHarness test run.

    \f
    :param test_run_id: test_run_id: test run identifier (as returned by /run_tests endpoint).

    :return: TestRunSummary, with fields 'test_run_id' and 'summary', the latter being a
                             JSON document summary of available unit test results.
    :raises: HTTPException(404) if the summary is not (yet?) available.
    """

    index: Optional[Dict] = OneHopTestHarness(test_run_id=test_run_id).get_index()

    if index is not None:
        return TestRunSummary(test_run_id=test_run_id, summary=index)
    else:
        return JSONResponse(
            status_code=404,
            content={
                "message": f"Index for test run '{test_run_id}' is not (yet) available?"
            }
        )

@app.get(
    "/summary",
    tags=['report'],
    response_model=TestRunSummary,
    summary="Retrieve the summary of a completed specified OneHopTestHarness test run.",
    responses={404: {"model": Message}}
)
async def get_summary(test_run_id: str) -> Union[TestRunSummary, JSONResponse]:
    """
    Returns a JSON summary report of results for a completed OneHopTestHarness test run.

    \f
    :param test_run_id: test_run_id: test run identifier (as returned by /run_tests endpoint).

    :return: TestRunSummary, with fields 'test_run_id' and 'summary', the latter being a
                             JSON document summary of available unit test results.
    :raises: HTTPException(404) if the summary is not (yet?) available.
    """

    summary: Optional[Dict] = OneHopTestHarness(test_run_id=test_run_id).get_summary()

    if summary is not None:
        return TestRunSummary(test_run_id=test_run_id, summary=summary)
    else:
        return JSONResponse(
            status_code=404,
            content={
                "message": f"Summary for test run '{test_run_id}' is not (yet) available?"
            }
        )


@app.get(
    "/resource",
    tags=['report'],
    response_model=TestRunSummary,
    summary="Retrieve the test result summary for a specified resource from a specified SRI Testing Run.",
    responses={400: {"model": Message}, 404: {"model": Message}}
)
async def get_kp_resource_summary(
        test_run_id: str,
        ara_id: Optional[str] = None,
        kp_id: Optional[str] = None
) -> Union[TestRunSummary, JSONResponse]:
    """
    Return result summary for a specific KP resource in an
    identified test run, identified by a specific set of query parameters:
    - **test_run_id**: test run being accessed.
    - **ara_id**: identifier of the ARA resource whose indirect KP test results are being accessed
    - **kp_id**: identifier of the KP resource whose test results are specifically being accessed.
        - Case 1 - non-empty kp_id, empty ara_id == just return the summary of the one directly tested KP resource
        - Case 2 - non-empty ara_id, non-empty kp_id == return the one specific KP tested via the specified ARA
        - Case 3 - non-empty ara_id, empty kp_id == return all the KPs being tested under the specified ARA
        - Case 4 - empty ara_id and kp_id == error ...at least one of 'ara_id' and 'kp_id' needs to be provided.

    - **kp_id**: identifier of the KP resource being tested.

    \f
    :param test_run_id: test run identifier (as returned by /run_tests endpoint).
    :param ara_id: identifier of the ARA resource whose indirect KP test results are being accessed
    :param kp_id: identifier of the KP resource whose test results are specifically being accessed.
        - Case 1 - non-empty kp_id, empty ara_id == just return the summary of the one directly tested KP resource
        - Case 2 - non-empty ara_id, non-empty kp_id == return the one specific KP tested via the specified ARA
        - Case 3 - non-empty ara_id, empty kp_id == return all the KPs being tested under the specified ARA
        - Case 4 - empty ara_id and kp_id == error ...at least one of 'ara_id' and 'kp_id' needs to be provided.

    :return: TestRunResourceSummary, echoing input parameters alongside the requested 'details', the latter which is a
                                 details JSON document for the specified unit test.

    :raises: HTTPException(404) if the requested edge unit test details are not (yet?) available.
    """
    # TODO: maybe we can validate the ara_id and kp_id against the /index catalog?
    summary: Optional[Dict]
    if ara_id:
        if kp_id:
            # Case 2: return the one specific KP tested via the specified ARA
            summary = OneHopTestHarness(test_run_id=test_run_id).get_resource_summary(
                component="ARA",
                ara_id=ara_id,
                kp_id=kp_id
            )
        else:
            # Case 3: return all the KPs being tested under the specified ARA
            # TODO: Merged ARA implementation without a specific kp_id, needs a bit more thought.
            return JSONResponse(status_code=400, content={"message": "Null kp_id parameter is not yet supported?"})
    else:  # empty 'ara_id'
        if kp_id:
            # Case 1: just return the summary of the one directly tested KP resource
            summary: Optional[Dict] = OneHopTestHarness(test_run_id=test_run_id).get_resource_summary(
                component="KP",
                kp_id=kp_id
            )
        else:
            # Case 4: error...at least one of 'ara_id' and 'kp_id' needs to be provided.
            return JSONResponse(
                status_code=400,
                content={"message": "The 'ara_id' and 'kp_id' cannot both be empty parameters!"}
            )
    if summary is not None:
        return TestRunSummary(test_run_id=test_run_id, summary=summary)
    else:
        return JSONResponse(
            status_code=404,
            content={
                "message": f"Resource summary, for ara_id '{str(ara_id)}' and kp_id '{str(kp_id)}', " +
                           f"is not (yet) available from test run '{test_run_id}'?"
            }
        )


class TestRunEdgeDetails(BaseModel):
    details: Dict


@app.get(
    "/details",
    tags=['report'],
    response_model=TestRunEdgeDetails,
    summary="Retrieve the test result details for a specified SRI Testing Run input edge.",
    responses={400: {"model": Message}, 404: {"model": Message}}
)
async def get_details(
    test_run_id: str,
    edge_num: str,
    ara_id: Optional[str] = None,
    kp_id: Optional[str] = None
) -> Union[TestRunEdgeDetails, JSONResponse]:
    """
    Retrieve the test result details for a specified ARA or KP resource
    in a given test run defined by the following query path parameters:
    - **test_run_id**: test run being accessed.
    - **edge_num**: target input 'edge_num' edge number, as found in edge leaf nodes of the JSON test run summary.

    - **ara_id**: identifier of the ARA resource whose indirect KP test results are being accessed
    - **kp_id**: identifier of the KP resource whose test results are specifically being accessed.
        - Case 1 - non-empty kp_id, empty ara_id == just return the summary of the one directly tested KP resource
        - Case 2 - non-empty ara_id, non-empty kp_id == return the one specific KP tested via the specified ARA
        - Case 3 - non-empty ara_id, empty kp_id == return all the KPs being tested under the specified ARA
        - Case 4 - empty ara_id and kp_id == error ...at least one of 'ara_id' and 'kp_id' needs to be provided.

    \f
    :param test_run_id: test run identifier (as returned by /run_tests endpoint).
    :param edge_num: target input 'edge_num' edge number, as found in edge leaf nodes of the JSON test run summary.

    :param ara_id: identifier of the ARA resource whose indirect KP test results are being accessed
    :param kp_id: identifier of the KP resource whose test results are specifically being accessed.
        - Case 1 - non-empty kp_id, empty ara_id == just return the summary of the one directly tested KP resource
        - Case 2 - non-empty ara_id, non-empty kp_id == return the one specific KP tested via the specified ARA
        - Case 3 - non-empty ara_id, empty kp_id == return all the KPs being tested under the specified ARA
        - Case 4 - empty ara_id and kp_id == error ...at least one of 'ara_id' and 'kp_id' needs to be provided.

    :return: TestRunEdgeDetails, echoing input parameters alongside the requested 'details', the latter which is a
                                 details JSON document for the specified unit test.
             or HTTP Status Code(400) unsupported parameter configuration.
             or HTTP Status Code(404) if the requested TRAPI response JSON text data file is not (yet?) available.
    """
    # TODO: maybe we can validate the ara_id and kp_id against the /index catalog?
    details: Optional[Dict]
    if ara_id:
        if kp_id:
            # Case 2: return the one specific KP tested via the specified ARA
            details = OneHopTestHarness(test_run_id=test_run_id).get_details(
                component="ARA",
                ara_id=ara_id,
                kp_id=kp_id,
                edge_num=edge_num
            )
        else:
            # Case 3: return all the KPs being tested under the specified ARA
            # TODO: Merged ARA implementation without a specific kp_id, needs a bit more thought.
            return JSONResponse(status_code=400, content={"message": "Null kp_id parameter is not yet supported?"})
    else:  # empty 'ara_id'
        if kp_id:
            # Case 1: just return the summary of the one directly tested KP resource
            details: Optional[Dict] = OneHopTestHarness(test_run_id=test_run_id).get_details(
                component="KP",
                kp_id=kp_id,
                edge_num=edge_num
            )
        else:
            # Case 4: error...at least one of 'ara_id' and 'kp_id' needs to be provided.
            return JSONResponse(status_code=400, content={"message": "At least a 'kp_id' must be specified!"})

    if details is not None:
        return TestRunEdgeDetails(details=details)
    else:
        return JSONResponse(
            status_code=404,
            content={
                "message": f"Edge details, for ara_id '{str(ara_id)}' and kp_id '{str(kp_id)}', " +
                           f"are not (yet) available from test run '{test_run_id}'?"
            }
        )


@app.get(
    "/response",
    tags=['report'],
    summary="Directly stream the TRAPI response JSON message for a " +
            "specified SRI Testing unit test of a given input edge.",
    responses={400: {"model": Message}, 404: {"model": Message}}
)
async def get_response(
        test_run_id: str,
        edge_num: str,
        test_id: str,
        ara_id: Optional[str] = None,
        kp_id: Optional[str] = None
) -> Union[StreamingResponse, JSONResponse]:
    """
    Return full TRAPI response message as a streamed downloadable text file, if available, for a specified unit test
    of an edge, as identified test run defined by the following query path parameters:

    - **test_run_id**: test run being accessed.
    - **edge_num**: target input 'edge_num' edge number, as found in edge leaf nodes of the JSON test run summary.
    - **test_id**: target unit test identifier, one of the values noted in the edge leaf nodes of the test run summary.

    - **ara_id**: identifier of the ARA resource whose indirect KP test results are being accessed
    - **kp_id**: identifier of the KP resource whose test results are specifically being accessed.
        - Case 1 - non-empty kp_id, empty ara_id == just return the summary of the one directly tested KP resource
        - Case 2 - non-empty ara_id, non-empty kp_id == return the one specific KP tested via the specified ARA
        - Case 3 - non-empty ara_id, empty kp_id == error... option not provided here ... too much bandwidth!
        - Case 4 - empty ara_id and kp_id == error ...At least a 'kp_id' must be specified!

    \f
    :param test_run_id: str, test run identifier (as returned by /run_tests endpoint)
    :param edge_num: str, target input 'edge_num' edge number, as found in edge leaf nodes of the JSON test run summary.
    :param test_id: str, target unit test identifier, one of the values noted in the
                         edge leaf nodes of the JSON test run summary (e.g. 'by_subject', etc.).

    :param ara_id: identifier of the ARA resource whose indirect KP test results are being accessed
    :param kp_id: identifier of the KP resource whose test results are specifically being accessed.
        - Case 1 - non-empty kp_id, empty ara_id == just return the summary of the one directly tested KP resource
        - Case 2 - non-empty ara_id, non-empty kp_id == return the one specific KP tested via the specified ARA
        - Case 3 - non-empty ara_id, empty kp_id == error... option not provided here ... too much bandwidth!
        - Case 4 - empty ara_id and kp_id == error ...At least a 'kp_id' must be specified!

    :return: StreamingResponse, HTTP status code 200 with downloadable text file of TRAPI response
             or HTTP Status Code(400) unsupported parameter configuration.
             or HTTP Status Code(404) if the requested TRAPI response JSON text data file is not (yet?) available.
    """
    # TODO: maybe we can validate the ara_id and kp_id against the /index catalog?
    try:
        content_generator: Generator
        if ara_id:
            if kp_id:
                # Case 2: return the one specific KP tested via the specified ARA
                content_generator = OneHopTestHarness(test_run_id=test_run_id).get_streamed_response_file(
                    component="ARA",
                    ara_id=ara_id,
                    kp_id=kp_id,
                    edge_num=edge_num,
                    test_id=test_id
                )
            else:
                # Case 3: error... option not provided here ... too much bandwidth!
                return JSONResponse(
                    status_code=400,
                    content={"message": "Null 'kp_id' is not supported with a non-null 'ara_id'!"}
                )
        else:  # empty 'ara_id'
            if kp_id:
                # Case 1: just return the summary of the one directly tested KP resource
                content_generator = OneHopTestHarness(test_run_id=test_run_id).get_streamed_response_file(
                    component="KP",
                    kp_id=kp_id,
                    edge_num=edge_num,
                    test_id=test_id
                )
            else:
                # Case 4: error...at least 'kp_id' needs to be provided.
                return JSONResponse(status_code=400, content={"message": "At least a 'kp_id' must be specified!"})

        return StreamingResponse(
            content=content_generator,
            media_type="application/json"
        )
    except RuntimeError:
        return JSONResponse(
            status_code=404,
            content={
                "message": f"TRAPI Response JSON text file for unit test {test_id} for edge {edge_num} " +
                           f"for ara_id '{str(ara_id)}' and kp_id '{str(kp_id)}', " +
                           f"from test run '{test_run_id}', is not (yet) available?"
            }
        )


if __name__ == "__main__":
    uvicorn.run(app, host="0.0.0.0", port=8090)<|MERGE_RESOLUTION|>--- conflicted
+++ resolved
@@ -31,15 +31,10 @@
 app = FastAPI()
 
 origins = [
-<<<<<<< HEAD
-    "http://localhost:8080",
-    "http://localhost:8090",
-    "http://localhost",
-=======
     "http://localhost",
     "http://localhost:80",
     "http://localhost:8080"
->>>>>>> 2fce7e98
+    "http://localhost:8090",
 ]
 app.add_middleware(
     CORSMiddleware,
