"""
Configure one hop tests
"""
from typing import Optional, Union, List, Set, Dict, Any
from sys import stdout, stderr
from os import path, walk
from collections import defaultdict

import json

import logging

from pytest_harvest import get_session_results_dct

from reasoner_validator.biolink import check_biolink_model_compliance_of_input_edge

from translator.registry import (
    get_remote_test_data_file,
    get_the_registry_data,
    extract_component_test_metadata_from_registry
)
from translator.trapi import (
    set_trapi_version,
    get_trapi_version,
    generate_edge_id
)

from tests.onehop import util as oh_util
from tests.onehop.util import (
    get_unit_test_codes
)
from translator.sri.testing.onehops_test_runner import (
    OneHopTestHarness,
    parse_unit_test_name
)

logger = logging.getLogger(__name__)


def pytest_sessionfinish(session):
    """ Gather all results and save them to a csv.
    Works both on worker and master nodes, and also with xdist disabled
    """
    # test_run_id may not be set (i.e. may be 'None'),
    # in which case, a OneHopTestHarness test run
    # object is, instantiated with a 'fake' test_run_id
    test_run: OneHopTestHarness = OneHopTestHarness(
        session.config.option.test_run_id
        if "test_run_id" in session.config.option and session.config.option.test_run_id else None
    )

    session_results = get_session_results_dct(session)

    test_summary: Dict = dict()
    case_details: Dict = dict()

    for unit_test_key, details in session_results.items():

        rb: Dict = details['fixtures']['results_bag']

        # sanity check: clean up MS Windoze EOL characters, when present in results_bag keys
        rb = {key.strip("\r\n"): value for key, value in rb.items()}

        # clean up the name for safe file system usage
        component, ara_id, kp_id, edge_num, test_id, edge_details_key = parse_unit_test_name(
            unit_test_key=unit_test_key
        )

        ##############################################################
        # Summary file indexed by component, resources and edge cases
        ##############################################################

        # TODO: if MongoDb is used, then perhaps the RAM dictionary can be avoided by directly storing
        #       the given component outputs in named collections or root JSON documents?
        if component not in test_summary:
            test_summary[component] = dict()

        case_summary: List[Dict]
        if ara_id:
            if ara_id not in test_summary[component]:
                test_summary[component][ara_id] = dict()
            if kp_id not in test_summary[component][ara_id]:
                test_summary[component][ara_id][kp_id] = list()
            case_summary = test_summary[component][ara_id][kp_id]
        else:
            if kp_id not in test_summary[component]:
                test_summary[component][kp_id] = list()
            case_summary = test_summary[component][kp_id]

        while edge_num >= len(case_summary):
            case_summary.append(dict())

        if 'idx' not in case_summary[edge_num]:
            case_summary[edge_num]['idx'] = edge_num

        if test_id not in case_summary[edge_num]:
            # Top level summary reporting 'PASSED, FAILED, SKIPPED' for each unit test
            case_summary[edge_num][test_id] = details['status']

        ##############################
        # Test details indexed by edge
        ##############################
        if edge_details_key not in case_details:

            # TODO: this is a bit memory intensive... may need a
            #       better strategy for saving some of the details?
            case_details[edge_details_key] = dict()

            if 'case' in rb and 'case' not in case_details[edge_details_key]:
                case_details[edge_details_key] = rb['case']

            if 'results' not in case_details[edge_details_key]:
                case_details[edge_details_key]['results'] = dict()

        if test_id not in case_details[edge_details_key]['results']:
            case_details[edge_details_key]['results'][test_id] = dict()

        test_details = case_details[edge_details_key]['results'][test_id]

        # Replicating 'PASSED, FAILED, SKIPPED' test status
        # for each unit test, here in the detailed report
        test_details['outcome'] = details['status']

        # Print out errors - we assume they are only reported once for any given test?
        if 'errors' in rb and len(rb['errors']) > 0:
            test_details['errors'] = rb['errors']

        # Capture more request/response details for test failures
        if details['status'] == 'failed':

            if 'request' in rb:
                # TODO: maybe the 'request' document could be persisted
                #       separately JIT, to avoid using too much RAM?
                test_details['request'] = rb['request']
            else:
                test_details['request'] = "No 'request' generated for this unit test?"

            if 'response' in rb:
<<<<<<< HEAD

                if test_id not in case_response[edge_details_file_path]:
                    case_response[edge_details_file_path][test_id] = dict()

                case_response[edge_details_file_path][test_id]['url'] = \
                    rb['case']['url'] if 'url' in rb['case'] else "Unknown?!"
                case_response[edge_details_file_path][test_id]['unit_test_key'] = unit_test_key
                case_response[edge_details_file_path][test_id]['http_status_code'] = rb["response"]["status_code"]
                case_response[edge_details_file_path][test_id]['response'] = rb['response']['response_json']
=======
                case_response: Dict = dict()
                case_response['url'] = rb['case']['url'] if 'url' in rb['case'] else "Unknown?!"
                case_response['unit_test_key'] = unit_test_key
                case_response['http_status_code'] = rb["response"]["status_code"]
                case_response['response'] = rb['response']['response_json']

                response_document_key = f"{edge_details_key}-{test_id}"
                test_run.save_json_document(
                    document_type="TRAPI I/O",
                    document=case_response,
                    document_key=response_document_key,
                    is_big=True
                )
>>>>>>> 54847462

            else:
                test_details['response'] = "No 'response' generated for this unit test?"

        # TODO: in principle, with a database, we could now simply update
        #       the 'test_details' document here, updated with the
        #       just encountered test result, rather than cache it in RAM
        #       then defer writing it out later below, once it is complete?

    # TODO: it would be nice to avoid compiling the case_details dictionary in RAM, for later saving,
    #       but this currently seems *almost* unavoidable, for the aggregated details file document?
    #       By "almost", one means that a document already written out could be read back into memory
    #       then updated, but if one is doing this, why not rather use a (document) database?
    #
    # Print out the cached details of each edge test case
    for edge_details_key in case_details:
        test_run.save_json_document(
            document_type="Details",
            document=case_details[edge_details_key],
            document_key=edge_details_key
        )

    # Save Test Run Summary
    test_run.save_json_document(
        document_type="Summary",
        document=test_summary,
        document_key="test_summary"
    )


def pytest_addoption(parser):
    """
    :param parser:
    """
    parser.addoption("--teststyle", action="store", default='all', help='Which Test to Run?')
    parser.addoption("--one", action="store_true", help="Only use first edge from each KP file")
    parser.addoption(
        "--triple_source", action="store", default='REGISTRY',  # 'test_triples/KP',
        help="'REGISTRY', directory or file from which to retrieve triples (Default: 'REGISTRY', which triggers " +
             "the use of metadata, in KP entries from the Translator SmartAPI Registry, to configure the tests)."
    )
    parser.addoption(
        "--ARA_source", action="store", default='REGISTRY',  # 'test_triples/ARA',
        help="'REGISTRY', directory or file from which to retrieve ARA Config (Default: 'REGISTRY', which triggers " +
             "the use of metadata, in ARA entries from the Translator SmartAPI Registry, to configure the tests)."
    )
    # We hard code a 'current' version (1.2 as of March 2022)
    # but we'll eventually use an endpoint's SmartAPI published value 'x-trapi' published metadata value
    parser.addoption(
        "--TRAPI_Version", action="store", default=None,
        help='TRAPI API Version to use for the tests '
             '(Default: latest public release or REGISTRY metadata value).'
    )
    # We could eventually use a TRAPI/meta_knowledge_graph 'x-translator' published metadata value,
    # but we'll use the Biolink Model Toolkit default for now?
    parser.addoption(
        "--Biolink_Version", action="store", default=None,
        help='Biolink Model Version to use for the tests ' +
             '(Default: latest Biolink Model Toolkit default or REGISTRY metadata value).'
    )
    #  Mostly used when the SRI Testing harness is run by a web service
    parser.addoption(
        "--test_run_id", action="store", default="",
        help='Optional Test Run Identifier for internal use to index test results.'
    )


def _fix_path(file_path: str) -> str:
    """
    Fixes OS specific path string issues (especially, for MS Windows)
    
    :param file_path: file path to be repaired
    """
    file_path = file_path.replace("\\", "/")
    return file_path


def _build_filelist(entry):
    filelist = []
    if path.isfile(entry):
        filelist.append(entry)
    else:
        dtrips = walk(entry)
        for dirpath, dirnames, filenames in dtrips:
            # SKIP specific test folders, if so tagged
            if dirpath and dirpath.endswith("SKIP"):
                continue
            # Windows OS quirk - fix path
            real_dirpath = _fix_path(dirpath)
            for f in filenames:
                # SKIP specific test files, if so tagged
                if f.endswith("SKIP"):
                    continue
                kpfile = f'{real_dirpath}/{f}'
                filelist.append(kpfile)
    
    return filelist


def get_test_data_sources(source: str, component_type: str) -> Dict[str, Dict[str, Optional[str]]]:
    """
    Retrieves a dictionary of metadata of 'component_type', indexed by name.

    If the 'source' is specified to be the string 'REGISTRY', then
    this dictionary is populated from the Translator SmartAPI Registry,
    using published 'test_data_location' values as keys.

    Otherwise, a local file source of the metadata is assumed,
    using the local data file name as a key (these should be unique).

    :param source: str, specific remote or local source from which the test data sources are to be retrieved.
    :param component_type: str, component type 'KP' or 'ARA'
    :return:
    """
    """

    """
    service_metadata: Dict[str, Dict[str, Optional[str]]]

    if source == "REGISTRY":
        # Access service metadata from the Translator SmartAPI Registry,
        # indexed using the "test_data_location" field as the unique key
        registry_data: Dict = get_the_registry_data()
        service_metadata = extract_component_test_metadata_from_registry(registry_data, component_type)
    else:
        # Access local set of test data triples
        if not path.exists(source):
            print("No such location:", source, flush=True, file=stderr)
            return dict()

        filelist: List[str] = _build_filelist(source)

        # Create an empty "mock" service metadata structure
        # indexed using the local file name as the unique key
        # We will try to populate this metadata later, from
        # the file contents or from default test conditions
        metadata_template = {
            "service_title": None,
            "service_version": None,
            "component": component_type,
            "infores": None,
            "biolink_version": None,
            "trapi_version": None
        }
        service_metadata = {name: metadata_template.copy() for name in filelist}

    return service_metadata


def load_test_data_source(
        source: str,
        metadata: Dict[str, Optional[str]],
        trapi_version: Optional[str] = None,
        biolink_version: Optional[str] = None
) -> Optional[Dict]:
    """
    Load one specified component test data source.

    :param source: source string, URL if from "remote"; file path if local
    :param metadata: metadata associated with source
    :param trapi_version: SemVer caller override of TRAPI release target for validation (Default: None)
    :param biolink_version: SemVer caller override of Biolink Model release target for validation (Default: None)
    :return: json test data with (some) metadata; 'None' if unavailable
    """
    # sanity check
    assert metadata is not None

    if not source.endswith('json'):
        # Source file, whatever its origin -
        # local or Translator SmartAPI Registry x-trapi
        # specified test_data_location - should be a JSON file.
        # Ignore this test data source...
        return None

    test_data: Optional[Dict] = None
    if source.startswith('http'):
        # Source is an online test data repository, likely harvested
        # from the Translator SmartAPI Registry 'test_data_location'
        test_data = get_remote_test_data_file(source)
    else:
        # Source is a local data file
        with open(source, 'r') as local_file:
            try:
                test_data = json.load(local_file)
            except (json.JSONDecodeError, TypeError):
                logger.error(f"load_test_data_source(): input file '{source}': Invalid JSON")

    if test_data is not None:

        # append test data to metadata
        metadata.update(test_data)

        metadata['location'] = source

        api_name: str = source.split('/')[-1]
        # remove the trailing file extension
        metadata['api_name'] = api_name.replace(".json", "")

        # Possible CLI override of the metadata value of
        # TRAPI and Biolink Model releases used for data validation
        if trapi_version:
            metadata['trapi_version'] = trapi_version

        if biolink_version:
            metadata['biolink_version'] = biolink_version

    return metadata


# Key is a resource identifier a.k.a. 'api_name'
# Value is associated Translator SmartAPI Registry metadata dictionary
component_catalog: Dict[str, Dict[str, Any]] = dict()


def cache_resource_metadata(metadata: Dict[str, Any]):
    component = metadata['component']
    assert component in ["KP", "ARA"]
    resource_id: str = metadata['api_name']
    component_catalog[resource_id] = metadata


def get_metadata_by_resource(resource_id: str) -> Optional[Dict[str, Any]]:
    if resource_id in component_catalog:
        metadata: Dict = component_catalog[resource_id]
        return metadata
    else:
        return None


def get_component_by_resource(resource_id: str) -> Optional[str]:
    metadata: Dict = get_metadata_by_resource(resource_id)
    if metadata and "component" in metadata:
        return metadata['component']
    else:
        return None


kp_edges_catalog: Dict[str, Dict[str,  Union[int, str]]] = dict()


def add_kp_edge(resource_id: str, edge_idx: int, edge: Dict[str, Any]):
    metadata: Dict = get_metadata_by_resource(resource_id)
    assert metadata
    if "edges" not in metadata:
        metadata['edges'] = list()
    while len(metadata['edges']) <= edge_idx:
        metadata['edges'].append(None)
    metadata['edges'][edge_idx] = edge


def get_kp_edge(resource_id: str, edge_idx: int) -> Optional[Dict[str, Any]]:
    metadata: Dict = get_metadata_by_resource(resource_id)
    if metadata:
        edges = metadata['edges']
        if 0 <= edge_idx < len(edges):
            return edges[edge_idx]
        logger.warning(f"get_kp_edge(resource_id: {resource_id}, edge_idx: {edge_idx}) out-of-bounds 'edge_idx'?")
    else:
        logger.warning(f"get_kp_edge(resource_id: {resource_id}, edge_idx: {edge_idx}) 'metadata' unavailable?")
    return None


def generate_trapi_kp_tests(metafunc, trapi_version: str, biolink_version: str) -> List:
    """
    Generate set of TRAPI Knowledge Provider unit tests with test data edges.

    :param metafunc: Dict, diverse One Step Pytest metadata
    :param trapi_version, str, TRAPI release set to be used in the validation
    :param biolink_version, str, Biolink Model release set to be used in the validation
    """
    edges = []
    idlist = []

    # optional user session identifier for test (maybe be an empty string)
    test_run_id = metafunc.config.getoption('test_run_id')

    triple_source = metafunc.config.getoption('triple_source')

    kp_metadata: Dict[str, Dict[str, Optional[str]]] = get_test_data_sources(triple_source, component_type="KP")

    for source, metadata in kp_metadata.items():

        # User CLI may override here the target Biolink Model version during KP test data preparation
        kpjson = load_test_data_source(source, metadata, trapi_version, biolink_version)

        if not kpjson:
            # valid test data file not found?
            logger.error(
                f"generate_trapi_ara_tests():  JSON file at test data location '{source}' is missing or invalid"
            )
            continue

        cache_resource_metadata(kpjson)

        dataset_level_test_exclusions: Set = set()
        if "exclude_tests" in kpjson:
            dataset_level_test_exclusions.update(
                [test for test in kpjson["exclude_tests"] if test in get_unit_test_codes()]
            )

        if not ('url' in kpjson and kpjson['url'].startswith("http")):
            err_msg = f"generate_trapi_kp_tests(): source '{source}' url "
            err_msg += f"{str(kpjson['url'])} is invalid" if 'url' in kpjson else "field is missing or is not a URI"
            err_msg += "... Skipping test data source?"
            logger.error(err_msg)
            continue

        # TODO: see below about echoing the edge input data to the Pytest stdout
        print(f"### Start of Test Input Edges for KP '{kpjson['api_name']}' ###")

        for edge_i, edge in enumerate(kpjson['edges']):
<<<<<<< HEAD

            # We tag each edge internally with its
            # sequence number, for later convenience
            edge['idx'] = edge_i

=======

            # We tag each edge internally with its
            # sequence number, for later convenience
            edge['idx'] = edge_i

>>>>>>> 54847462
            # We can already do some basic Biolink Model validation here of the
            # S-P-O contents of the edge being input from the current triples file?
            model_version, errors = \
                check_biolink_model_compliance_of_input_edge(
                    edge,
                    biolink_version=kpjson['biolink_version']
                )
            if errors:
                # defer reporting of errors to higher level of test harness
                edge['biolink_errors'] = model_version, errors

            edge['location'] = kpjson['location']

            edge['url'] = kpjson['url']

            edge['kp_api_name'] = kpjson['api_name']

            edge['trapi_version'] = kpjson['trapi_version']
            edge['biolink_version'] = kpjson['biolink_version']

            if 'infores' in kpjson:
                edge['kp_source'] = f"infores:{kpjson['infores']}"
            else:
                logger.warning(
                    f"generate_trapi_kp_tests(): input file '{source}' "
                    "is missing its 'infores' field value? Inferred from its API name?"
                )
                kp_api_name: str = edge['kp_api_name']
                edge['kp_source'] = f"infores:{kp_api_name.lower()}"

            if 'source_type' in kpjson:
                edge['kp_source_type'] = kpjson['source_type']
            else:
                # If not specified, we assume that the KP is a "primary_knowledge_source"
                edge['kp_source_type'] = "primary"

            if 'query_opts' in kpjson:
                edge['query_opts'] = kpjson['query_opts']
            else:
                edge['query_opts'] = {}

            if dataset_level_test_exclusions:
                if 'exclude_tests' not in edge:
                    edge['exclude_tests']: Set = dataset_level_test_exclusions
                else:
                    # converting List internally to a set
                    edge['exclude_tests'] = set(edge['exclude_tests'])
                    edge['exclude_tests'].update(dataset_level_test_exclusions)
<<<<<<< HEAD

            # convert back to List for JSON serialization safety later
            if 'exclude_tests' in edge:
                edge['exclude_tests'] = list(edge['exclude_tests'])

            edges.append(edge)

            resource_id = edge['kp_api_name']

            #
            # TODO: caching the edge here doesn't help parsing of the results into a report since
            #       the cache is not shared with the parent process.
            #       Instead, we will try to echo the edge directly to stdout, for later parsing for the report.
            #
            # add_kp_edge(resource_id, edge_i, edge)
            json.dump(edge, stdout)

            edge_id = generate_edge_id(resource_id, edge_i)
            idlist.append(edge_id)

=======

            # convert back to List for JSON serialization safety later
            if 'exclude_tests' in edge:
                edge['exclude_tests'] = list(edge['exclude_tests'])

            edges.append(edge)

            resource_id = edge['kp_api_name']

            #
            # TODO: caching the edge here doesn't help parsing of the results into a report since
            #       the cache is not shared with the parent process.
            #       Instead, we will try to echo the edge directly to stdout, for later parsing for the report.
            #
            # add_kp_edge(resource_id, edge_i, edge)
            json.dump(edge, stdout)

            edge_id = generate_edge_id(resource_id, edge_i)
            idlist.append(edge_id)

>>>>>>> 54847462
            if metafunc.config.getoption('one', default=False):
                break

        print(f"### End of Test Input Edges for KP '{kpjson['api_name']}' ###")

    if "kp_trapi_case" in metafunc.fixturenames:

        metafunc.parametrize('kp_trapi_case', edges, ids=idlist)

        teststyle = metafunc.config.getoption('teststyle')

        # Runtime specified (CLI) constraints on test scope,
        # which will be overridden by file set and specific
        # test triple-level exclude_tests scoping, as captured above
        if teststyle == 'all':
            global_test_inclusions = [
                    oh_util.by_subject,
                    oh_util.inverse_by_new_subject,
                    oh_util.by_object,
                    oh_util.raise_subject_entity,
                    oh_util.raise_object_by_subject,
                    oh_util.raise_predicate_by_subject
            ]
        else:
            global_test_inclusions = [getattr(oh_util, teststyle)]

        metafunc.parametrize("trapi_creator", global_test_inclusions)

    return edges


# Once the smartapi tests are up, we'll want to pass them in here as well
def generate_trapi_ara_tests(metafunc, kp_edges, trapi_version, biolink_version):
    """
    Generate set of TRAPI Autonomous Relay Agents (ARA) unit tests with KP test data edges.

    :param metafunc: Dict, diverse One Step Pytest metadata
    :param kp_edges: List, list of knowledge provider test edges from knowledge providers associated
    :param trapi_version, str, TRAPI release set to be used in the validation
    :param biolink_version, str, Biolink Model release set to be used in the validation
    """
    kp_dict = defaultdict(list)
    for e in kp_edges:
        kp_dict[e['kp_api_name']].append(e)

    ara_edges = []
    idlist = []

    ara_source = metafunc.config.getoption('ARA_source')

    ara_metadata: Dict[str, Dict[str, Optional[str]]] = get_test_data_sources(ara_source, component_type="ARA")

    for source, metadata in ara_metadata.items():

        # User CLI may override here the target Biolink Model version during KP test data preparation
        arajson = load_test_data_source(source, metadata, trapi_version, biolink_version)

        if not arajson:
            # valid test data file not found?
            logger.error(
                f"generate_trapi_ara_tests(): JSON file at test data location '{source}' is missing or invalid"
            )
            continue

        cache_resource_metadata(arajson)

        for kp in arajson['KPs']:

            # By replacing spaces in name with underscores,
            # should give get the KP "api_name" indexing the edges.
            kp = '_'.join(kp.split())

            for edge_i, kp_edge in enumerate(kp_dict[kp]):

                edge: dict = kp_edge.copy()

                edge['url'] = arajson['url']

                edge['ara_api_name'] = arajson['api_name']

                edge['trapi_version'] = arajson['trapi_version']
                edge['biolink_version'] = arajson['biolink_version']

                if 'infores' in arajson:
                    edge['ara_source'] = f"infores:{arajson['infores']}"
                else:
                    logger.warning(
                        f"generate_trapi_ara_tests(): input file '{source}' " +
                        "is missing its ARA 'infores' field.  We infer one from "
                        "the ARA 'api_name', but edge provenance may not be properly tested?"
                    )
                    ara_api_name: str = edge['ara_api_name']
                    edge['ara_source'] = f"infores:{ara_api_name.lower()}"

                if 'kp_source' in kp_edge:
                    edge['kp_source'] = kp_edge['kp_source']
                else:
                    logger.warning(
                        f"generate_trapi_ara_tests(): KP '{kp}' edge is missing its 'kp_source' infores." +
                        "Inferred from KP name, but KP provenance may not be properly tested?"
                    )
                    edge['kp_source'] = f"infores:{kp}"
                edge['kp_source_type'] = kp_edge['kp_source_type']

                if 'query_opts' in arajson:
                    edge['query_opts'] = arajson['query_opts']
                else:
                    edge['query_opts'] = {}

                idlist.append(f"{edge['ara_api_name']}|{edge['kp_api_name']}#{edge_i}")

                ara_edges.append(edge)

    metafunc.parametrize('ara_trapi_case', ara_edges, ids=idlist)


def pytest_generate_tests(metafunc):
    """This hook is run at test generation time.  These functions look at the configured triples on disk
    and use them to parameterize inputs to the test functions. Note that this gets called multiple times, once
    for each test_* function, and you can only parameterize an argument to that specific test_* function.
    However, for the ARA tests, we still need to get the KP data, since that is where the triples live."""
    trapi_version = metafunc.config.getoption('TRAPI_Version')
    logger.debug(f"pytest_generate_tests(): TRAPI_Version == {trapi_version}")
    set_trapi_version(version=trapi_version)

    # Bug or feature? The Biolink Model release may be overridden on the command line
    biolink_version = metafunc.config.getoption('Biolink_Version')
    logger.debug(f"pytest_generate_tests(): Biolink_Version == {biolink_version}")
    trapi_kp_edges = generate_trapi_kp_tests(
        metafunc,
        trapi_version=get_trapi_version(),
        biolink_version=biolink_version
    )

    if metafunc.definition.name == 'test_trapi_aras':
        generate_trapi_ara_tests(
            metafunc,
            trapi_kp_edges,
            trapi_version=get_trapi_version(),
            biolink_version=biolink_version
        )<|MERGE_RESOLUTION|>--- conflicted
+++ resolved
@@ -69,9 +69,6 @@
         ##############################################################
         # Summary file indexed by component, resources and edge cases
         ##############################################################
-
-        # TODO: if MongoDb is used, then perhaps the RAM dictionary can be avoided by directly storing
-        #       the given component outputs in named collections or root JSON documents?
         if component not in test_summary:
             test_summary[component] = dict()
 
@@ -136,17 +133,6 @@
                 test_details['request'] = "No 'request' generated for this unit test?"
 
             if 'response' in rb:
-<<<<<<< HEAD
-
-                if test_id not in case_response[edge_details_file_path]:
-                    case_response[edge_details_file_path][test_id] = dict()
-
-                case_response[edge_details_file_path][test_id]['url'] = \
-                    rb['case']['url'] if 'url' in rb['case'] else "Unknown?!"
-                case_response[edge_details_file_path][test_id]['unit_test_key'] = unit_test_key
-                case_response[edge_details_file_path][test_id]['http_status_code'] = rb["response"]["status_code"]
-                case_response[edge_details_file_path][test_id]['response'] = rb['response']['response_json']
-=======
                 case_response: Dict = dict()
                 case_response['url'] = rb['case']['url'] if 'url' in rb['case'] else "Unknown?!"
                 case_response['unit_test_key'] = unit_test_key
@@ -160,7 +146,6 @@
                     document_key=response_document_key,
                     is_big=True
                 )
->>>>>>> 54847462
 
             else:
                 test_details['response'] = "No 'response' generated for this unit test?"
@@ -472,19 +457,11 @@
         print(f"### Start of Test Input Edges for KP '{kpjson['api_name']}' ###")
 
         for edge_i, edge in enumerate(kpjson['edges']):
-<<<<<<< HEAD
 
             # We tag each edge internally with its
             # sequence number, for later convenience
             edge['idx'] = edge_i
 
-=======
-
-            # We tag each edge internally with its
-            # sequence number, for later convenience
-            edge['idx'] = edge_i
-
->>>>>>> 54847462
             # We can already do some basic Biolink Model validation here of the
             # S-P-O contents of the edge being input from the current triples file?
             model_version, errors = \
@@ -533,7 +510,6 @@
                     # converting List internally to a set
                     edge['exclude_tests'] = set(edge['exclude_tests'])
                     edge['exclude_tests'].update(dataset_level_test_exclusions)
-<<<<<<< HEAD
 
             # convert back to List for JSON serialization safety later
             if 'exclude_tests' in edge:
@@ -554,28 +530,6 @@
             edge_id = generate_edge_id(resource_id, edge_i)
             idlist.append(edge_id)
 
-=======
-
-            # convert back to List for JSON serialization safety later
-            if 'exclude_tests' in edge:
-                edge['exclude_tests'] = list(edge['exclude_tests'])
-
-            edges.append(edge)
-
-            resource_id = edge['kp_api_name']
-
-            #
-            # TODO: caching the edge here doesn't help parsing of the results into a report since
-            #       the cache is not shared with the parent process.
-            #       Instead, we will try to echo the edge directly to stdout, for later parsing for the report.
-            #
-            # add_kp_edge(resource_id, edge_i, edge)
-            json.dump(edge, stdout)
-
-            edge_id = generate_edge_id(resource_id, edge_i)
-            idlist.append(edge_id)
-
->>>>>>> 54847462
             if metafunc.config.getoption('one', default=False):
                 break
 
